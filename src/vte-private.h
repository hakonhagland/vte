/*
 * Copyright (C) 2001-2004 Red Hat, Inc.
 *
 * This library is free software; you can redistribute it and/or
 * modify it under the terms of the GNU Lesser General Public
 * License as published by the Free Software Foundation; either
 * version 2.1 of the License, or (at your option) any later version.
 *
 * This library is distributed in the hope that it will be useful,
 * but WITHOUT ANY WARRANTY; without even the implied warranty of
 * MERCHANTABILITY or FITNESS FOR A PARTICULAR PURPOSE.  See the GNU
 * Lesser General Public License for more details.
 *
 * You should have received a copy of the GNU Lesser General Public
 * License along with this library; if not, write to the Free Software
 * Foundation, Inc., 51 Franklin Street, Fifth Floor, Boston, MA  02110-1301  USA
 */

#ifndef vte_vte_private_h_included
#define vte_vte_private_h_included

#include <sys/ioctl.h>
#include <sys/types.h>
#include <sys/param.h>
#include <sys/stat.h>
#ifdef HAVE_SYS_TERMIOS_H
#include <sys/termios.h>
#endif
#include <sys/time.h>
#include <errno.h>
#include <fcntl.h>
#include <math.h>
#include <pwd.h>
#include <signal.h>
#include <stdio.h>
#include <stdlib.h>
#include <string.h>
#ifdef HAVE_TERMIOS_H
#include <termios.h>
#endif
#include <unistd.h>
#include <glib/gi18n-lib.h>

#include "vte.h"
#include "buffer.h"
#include "debug.h"
#include "vteconv.h"
#include "vtedraw.h"
#include "ring.h"
#include "caps.h"

<<<<<<< HEAD
#include "vtedefines.hh"
#include "vteinternal.hh"

G_BEGIN_DECLS
=======
G_BEGIN_DECLS

#define VTE_TAB_WIDTH			8
#define VTE_LINE_WIDTH			1
#define VTE_ROWS			24
#define VTE_COLUMNS			80

/*
 * Colors are encoded in 25 bits as follows:
 *
 * 0 .. 255:
 *   Colors set by SGR 256-color extension (38/48;5;index).
 *   These are direct indices into the color palette.
 *
 * 256 .. VTE_PALETTE_SIZE - 1 (261):
 *   Special values, such as default colors.
 *   These are direct indices into the color palette.
 *
 * VTE_LEGACY_COLORS_OFFSET (512) .. VTE_LEGACY_COLORS_OFFSET + VTE_LEGACY_FULL_COLOR_SET_SIZE - 1 (527):
 *   Colors set by legacy escapes (30..37/40..47, 90..97/100..107).
 *   These are translated to 0 .. 15 before looking up in the palette, taking bold into account.
 *
 * VTE_RGB_COLOR (2^24) .. VTE_RGB_COLOR + 16Mi - 1 (2^25 - 1):
 *   Colors set by SGR truecolor extension (38/48;2;red;green;blue)
 *   These are direct RGB values.
 */
#define VTE_LEGACY_COLORS_OFFSET	512
#define VTE_LEGACY_COLOR_SET_SIZE	8
#define VTE_LEGACY_FULL_COLOR_SET_SIZE	16
#define VTE_COLOR_PLAIN_OFFSET		0
#define VTE_COLOR_BRIGHT_OFFSET		8
#define VTE_COLOR_DIM_OFFSET		16
#define VTE_RGB_COLOR			(1 << 24)
/* More color defines in vterowdata.h */

#define VTE_SCROLLBACK_INIT		512
#define VTE_DEFAULT_CURSOR		GDK_XTERM
#define VTE_MOUSING_CURSOR		GDK_LEFT_PTR
#define VTE_TAB_MAX			999
#define VTE_ADJUSTMENT_PRIORITY		G_PRIORITY_DEFAULT_IDLE
#define VTE_INPUT_RETRY_PRIORITY	G_PRIORITY_HIGH
#define VTE_INPUT_PRIORITY		G_PRIORITY_DEFAULT_IDLE
#define VTE_CHILD_INPUT_PRIORITY	G_PRIORITY_DEFAULT_IDLE
#define VTE_CHILD_OUTPUT_PRIORITY	G_PRIORITY_HIGH
#define VTE_FX_PRIORITY			G_PRIORITY_DEFAULT_IDLE
#define VTE_REGCOMP_FLAGS		REG_EXTENDED
#define VTE_REGEXEC_FLAGS		0
#define VTE_INPUT_CHUNK_SIZE		0x2000
#define VTE_MAX_INPUT_READ		0x1000
#define VTE_INVALID_BYTE		'?'
#define VTE_DISPLAY_TIMEOUT		10
#define VTE_UPDATE_TIMEOUT		15
#define VTE_UPDATE_REPEAT_TIMEOUT	30
#define VTE_MAX_PROCESS_TIME		100
#define VTE_CELL_BBOX_SLACK		1

#define VTE_UTF8_BPC                    (6) /* Maximum number of bytes used per UTF-8 character */

/* Keep in decreasing order of precedence. */
#define VTE_COLOR_SOURCE_ESCAPE 0
#define VTE_COLOR_SOURCE_API 1

#define VTE_FONT_SCALE_MIN (.25)
#define VTE_FONT_SCALE_MAX (4.)

#define I_(string) (g_intern_static_string(string))

typedef enum {
  VTE_REGEX_CURSOR_GDKCURSOR,
  VTE_REGEX_CURSOR_GDKCURSORTYPE,
  VTE_REGEX_CURSOR_NAME
} VteRegexCursorMode;

/* The order is important */
typedef enum {
	MOUSE_TRACKING_NONE,
	MOUSE_TRACKING_SEND_XY_ON_CLICK,
	MOUSE_TRACKING_SEND_XY_ON_BUTTON,
	MOUSE_TRACKING_HILITE_TRACKING,
	MOUSE_TRACKING_CELL_MOTION_TRACKING,
	MOUSE_TRACKING_ALL_MOTION_TRACKING
} MouseTrackingMode;

/* For unified handling of PRIMARY and CLIPBOARD selection */
typedef enum {
	VTE_SELECTION_PRIMARY,
	VTE_SELECTION_CLIPBOARD,
	LAST_VTE_SELECTION
} VteSelection;

/* Used in the GtkClipboard API, to distinguish requests for HTML and TEXT
 * contents of a clipboard */
typedef enum {
	VTE_TARGET_TEXT,
	VTE_TARGET_HTML,
	LAST_VTE_TARGET
} VteSelectionTarget;

/* A match regex, with a tag. */
struct vte_match_regex {
	gint tag;
        GRegex *regex;
        GRegexMatchFlags match_flags;
        VteRegexCursorMode cursor_mode;
        union {
	       GdkCursor *cursor;
               char *cursor_name;
               GdkCursorType cursor_type;
        } cursor;
};

/* The terminal's keypad/cursor state.  A terminal can either be using the
 * normal keypad, or the "application" keypad. */
typedef enum _VteKeymode {
	VTE_KEYMODE_NORMAL,
	VTE_KEYMODE_APPLICATION
} VteKeymode;

typedef struct _VteScreen VteScreen;

typedef struct _VtePaletteColor {
	struct {
		PangoColor color;
		gboolean is_set;
	} sources[2];
} VtePaletteColor;

/* Terminal private data. */
struct _VteTerminalPrivate {
        /* Metric and sizing data: dimensions of the window */
        glong row_count;
        glong column_count;

	/* Emulation setup data. */
	struct _vte_termcap *termcap;	/* termcap storage */
	struct _vte_matcher *matcher;	/* control sequence matcher */
	const char *emulation;		/* terminal type to emulate */
	struct vte_terminal_flags {	/* boolean termcap flags */
		gboolean am;
		gboolean bw;
		gboolean LP;
		gboolean ul;
		gboolean xn;
	} flags;
	int keypad_mode, cursor_mode;	/* these would be VteKeymodes, but we
					   need to guarantee its type */
	gboolean sun_fkey_mode;
	gboolean hp_fkey_mode;
	gboolean legacy_fkey_mode;
	gboolean vt220_fkey_mode;
	int fkey;			/* this would be a VteFKey, but we
					   need to guarantee its type */
	GHashTable *dec_saved;
	int default_column_count, default_row_count;	/* default sizes */

	/* PTY handling data. */
	VtePty *pty;
	GIOChannel *pty_channel;	/* master channel */
	guint pty_input_source;
	guint pty_output_source;
	gboolean pty_input_active;
	GPid pty_pid;			/* pid of child using pty slave */
	guint child_watch_source;

	/* Input data queues. */
	const char *encoding;		/* the pty's encoding */
        int iso2022_utf8_ambiguous_width;
	struct _vte_iso2022_state *iso2022;
	struct _vte_incoming_chunk{
		struct _vte_incoming_chunk *next;
		guint len;
		guchar data[VTE_INPUT_CHUNK_SIZE
			- 2 * sizeof(void *)];
	} *incoming;			/* pending bytestream */
	GArray *pending;		/* pending characters */
	GSList *update_regions;
	gboolean invalidated_all;	/* pending refresh of entire terminal */
	GList *active;                  /* is the terminal processing data */
	glong input_bytes;
	glong max_input_bytes;

	/* Output data queue. */
	VteByteArray *outgoing;	/* pending input characters */
	VteConv outgoing_conv;

	/* IConv buffer. */
	VteByteArray *conv_buffer;

	/* Screen data.  We support the normal screen, and an alternate
	 * screen, which seems to be a DEC-specific feature. */
	struct _VteScreen {
		VteRing row_data[1];	/* buffer contents */
		VteVisualPosition cursor_current, cursor_saved;
					/* the current and saved positions of
					   the [insertion] cursor -- current is
					   absolute, saved is relative to the
					   insertion delta */
		gboolean reverse_mode;	/* reverse mode */
		gboolean origin_mode;	/* origin mode */
		gboolean sendrecv_mode;	/* sendrecv mode */
		gboolean insert_mode;	/* insert mode */
		gboolean linefeed_mode;	/* linefeed mode */
		gboolean bracketed_paste_mode;
		struct vte_scrolling_region {
			int start, end;
		} scrolling_region;	/* the region we scroll in */
		gboolean scrolling_restricted;
		long scroll_delta;	/* scroll offset */
		long insert_delta;	/* insertion offset */
		VteCell defaults;	/* default characteristics
					   for insertion of any new
					   characters */
		VteCell color_defaults;	/* original defaults
					   plus the current
					   fore/back */
		VteCell fill_defaults;	/* original defaults
					   plus the current
					   fore/back with no
					   character data */
		gboolean alternate_charset;
		gboolean status_line;
		GString *status_line_contents;
		gboolean status_line_changed;
	} normal_screen, alternate_screen, *screen;

	/* Selection information. */
	gboolean has_selection;
	gboolean selecting;
	gboolean selecting_after_threshold;
	gboolean selecting_restart;
	gboolean selecting_had_delta;
	gboolean selection_block_mode;
	enum vte_selection_type {
		selection_type_char,
		selection_type_word,
		selection_type_line
	} selection_type;
	struct selection_event_coords {
		long x, y;
	} selection_origin, selection_last;
	VteVisualPosition selection_start, selection_end;

	/* Clipboard data information. */
	char *selection_text[LAST_VTE_SELECTION];
	char *selection_html[LAST_VTE_SELECTION];
	GtkClipboard *clipboard[LAST_VTE_SELECTION];

	/* Miscellaneous options. */
	VteEraseBinding backspace_binding, delete_binding;
	gboolean meta_sends_escape;
	gboolean audible_bell;
	gboolean visible_bell;
	gboolean margin_bell;
	guint bell_margin;
	gboolean allow_bold;
	gboolean nrc_mode;
        gboolean deccolm_mode; /* DECCOLM allowed */
	GHashTable *tabstops;
	gboolean text_modified_flag;
	gboolean text_inserted_flag;
	gboolean text_deleted_flag;
	gboolean rewrap_on_resize;

	/* Scrolling options. */
	gboolean scroll_background;
	gboolean scroll_on_output;
	gboolean scroll_on_keystroke;
	gboolean alternate_screen_scroll;
	long scrollback_lines;

	/* Cursor shape */
	VteCursorShape cursor_shape;
        float cursor_aspect_ratio;

	/* Cursor blinking. */
        VteCursorBlinkMode cursor_blink_mode;
	gboolean cursor_blink_state;
	guint cursor_blink_tag;           /* cursor blinking timeout ID */
        gint cursor_blink_cycle;          /* gtk-cursor-blink-time / 2 */
	gint cursor_blink_timeout;        /* gtk-cursor-blink-timeout */
        gboolean cursor_blinks;           /* whether the cursor is actually blinking */
	gint64 cursor_blink_time;         /* how long the cursor has been blinking yet */
	gboolean cursor_visible;
	gboolean has_focus;               /* is the terminal window focused */

	/* Input device options. */
	time_t last_keypress_time;

	int mouse_tracking_mode; /* this is of type MouseTrackingMode,
				    but we need to guarantee its type. */
	guint mouse_last_button;
	long mouse_last_x, mouse_last_y;
	gboolean mouse_autohide;
	guint mouse_autoscroll_tag;
	gboolean mouse_xterm_extension;
	gboolean mouse_urxvt_extension;
	double mouse_smooth_scroll_delta;

	/* State variables for handling match checks. */
	char *match_contents;
	GArray *match_attributes;
	GArray *match_regexes;
	char *match;
	int match_tag;
	VteVisualPosition match_start, match_end;
	gboolean show_match;

	/* Search data. */
	GRegex *search_regex;
        GRegexMatchFlags search_match_flags;
	gboolean search_wrap_around;
	GArray *search_attrs; /* Cache attrs */

	/* Data used when rendering the text which does not require server
	 * resources and which can be kept after unrealizing. */
        PangoFontDescription *unscaled_font_desc;
	PangoFontDescription *fontdesc;
        gdouble font_scale;
	gboolean fontdirty;
        glong char_ascent;
        glong char_descent;
        /* dimensions of character cells */
        glong char_width;
        glong char_height;

	/* Data used when rendering the text which reflects server resources
	 * and data, which should be dropped when unrealizing and (re)created
	 * when realizing. */
	struct _vte_draw *draw;

	gboolean palette_initialized;
	VtePaletteColor palette[VTE_PALETTE_SIZE];

	/* Mouse cursors. */
	gboolean mouse_cursor_visible;
	GdkCursor *mouse_default_cursor,
		  *mouse_mousing_cursor,
		  *mouse_inviso_cursor;

	/* Input method support. */
	GtkIMContext *im_context;
	gboolean im_preedit_active;
	char *im_preedit;
	PangoAttrList *im_preedit_attrs;
	int im_preedit_cursor;

	gboolean accessible_emit;

	/* Adjustment updates pending. */
	gboolean adjustment_changed_pending;
	gboolean adjustment_value_changed_pending;

	gboolean cursor_moved_pending;
	gboolean contents_changed_pending;

	/* window name changes */
        gchar *window_title;
	gchar *window_title_changed;
        gchar *icon_title;
	gchar *icon_title_changed;
        gchar *current_directory_uri;
        gchar *current_directory_uri_changed;
        gchar *current_file_uri;
        gchar *current_file_uri_changed;

	/* Background */
        gdouble background_alpha;

	/* Key modifiers. */
	GdkModifierType modifiers;

	/* Obscured? state. */
	GdkVisibilityState visibility_state;

	/* Font stuff. */
	gboolean has_fonts;
	glong line_thickness;
	glong underline_position;
	glong strikethrough_position;

        /* Style stuff */
        GtkBorder padding;

        /* GtkScrollable impl */
        GtkAdjustment *hadjustment; /* unused */
        GtkAdjustment *vadjustment;
        guint hscroll_policy : 1; /* unused */

        guint vscroll_policy : 1;
};
>>>>>>> 56ea5810

struct _VteTerminalClassPrivate {
        GtkStyleProvider *style_provider;
};

VteRowData *_vte_terminal_ensure_row(VteTerminal *terminal);
void _vte_terminal_set_pointer_visible(VteTerminal *terminal, gboolean visible);
void _vte_invalidate_all(VteTerminal *terminal);
void _vte_invalidate_cells(VteTerminal *terminal,
			   glong column_start, gint column_count,
			   glong row_start, gint row_count);
void _vte_invalidate_cell(VteTerminal *terminal, glong col, glong row);
void _vte_invalidate_cursor_once(VteTerminal *terminal, gboolean periodic);
VteRowData * _vte_new_row_data(VteTerminal *terminal);
void _vte_terminal_adjust_adjustments(VteTerminal *terminal);
void _vte_terminal_queue_contents_changed(VteTerminal *terminal);
void _vte_terminal_emit_text_deleted(VteTerminal *terminal);
void _vte_terminal_emit_text_inserted(VteTerminal *terminal);
void _vte_terminal_cursor_down (VteTerminal *terminal);
void _vte_terminal_drop_scrollback (VteTerminal *terminal);
void _vte_terminal_restore_cursor (VteTerminal *terminal, VteScreen *screen);
void _vte_terminal_save_cursor (VteTerminal *terminal, VteScreen *screen);
gboolean _vte_terminal_insert_char(VteTerminal *terminal, gunichar c,
			       gboolean force_insert_mode,
			       gboolean invalidate_cells);
void _vte_terminal_scroll_region(VteTerminal *terminal,
				 long row, glong count, glong delta);
void _vte_terminal_set_default_attributes(VteTerminal *terminal);
void _vte_terminal_clear_tabstop(VteTerminal *terminal, int column);
gboolean _vte_terminal_get_tabstop(VteTerminal *terminal, int column);
void _vte_terminal_set_tabstop(VteTerminal *terminal, int column);
void _vte_terminal_update_insert_delta(VteTerminal *terminal);
void _vte_terminal_cleanup_fragments(VteTerminal *terminal, long start, long end);
void _vte_terminal_audible_beep(VteTerminal *terminal);
void _vte_terminal_beep(VteTerminal *terminal);
PangoColor *_vte_terminal_get_color(const VteTerminal *terminal, int idx);
void _vte_terminal_set_color_internal(VteTerminal *terminal,
                                      int idx,
                                      int source,
                                      const PangoColor *color);

void _vte_terminal_inline_error_message(VteTerminal *terminal, const char *format, ...) G_GNUC_PRINTF(2,3);

VteRowData *_vte_terminal_ring_insert (VteTerminal *terminal, glong position, gboolean fill);
VteRowData *_vte_terminal_ring_append (VteTerminal *terminal, gboolean fill);
void _vte_terminal_ring_remove (VteTerminal *terminal, glong position);

void _vte_terminal_set_cursor_style(VteTerminal *terminal, VteCursorStyle style);

/* vteseq.c: */
void _vte_terminal_handle_sequence(VteTerminal *terminal,
				   const char *match,
				   GValueArray *params);

gboolean _vte_terminal_xy_to_grid(VteTerminal *terminal,
                                  long x,
                                  long y,
                                  long *col,
                                  long *row);
gboolean _vte_terminal_size_to_grid_size(VteTerminal *terminal,
                                         long w,
                                         long h,
                                         long *cols,
                                         long *rows);

gboolean _vte_terminal_is_word_char(VteTerminal *terminal, gunichar c);

G_END_DECLS

#endif<|MERGE_RESOLUTION|>--- conflicted
+++ resolved
@@ -49,403 +49,10 @@
 #include "ring.h"
 #include "caps.h"
 
-<<<<<<< HEAD
 #include "vtedefines.hh"
 #include "vteinternal.hh"
 
 G_BEGIN_DECLS
-=======
-G_BEGIN_DECLS
-
-#define VTE_TAB_WIDTH			8
-#define VTE_LINE_WIDTH			1
-#define VTE_ROWS			24
-#define VTE_COLUMNS			80
-
-/*
- * Colors are encoded in 25 bits as follows:
- *
- * 0 .. 255:
- *   Colors set by SGR 256-color extension (38/48;5;index).
- *   These are direct indices into the color palette.
- *
- * 256 .. VTE_PALETTE_SIZE - 1 (261):
- *   Special values, such as default colors.
- *   These are direct indices into the color palette.
- *
- * VTE_LEGACY_COLORS_OFFSET (512) .. VTE_LEGACY_COLORS_OFFSET + VTE_LEGACY_FULL_COLOR_SET_SIZE - 1 (527):
- *   Colors set by legacy escapes (30..37/40..47, 90..97/100..107).
- *   These are translated to 0 .. 15 before looking up in the palette, taking bold into account.
- *
- * VTE_RGB_COLOR (2^24) .. VTE_RGB_COLOR + 16Mi - 1 (2^25 - 1):
- *   Colors set by SGR truecolor extension (38/48;2;red;green;blue)
- *   These are direct RGB values.
- */
-#define VTE_LEGACY_COLORS_OFFSET	512
-#define VTE_LEGACY_COLOR_SET_SIZE	8
-#define VTE_LEGACY_FULL_COLOR_SET_SIZE	16
-#define VTE_COLOR_PLAIN_OFFSET		0
-#define VTE_COLOR_BRIGHT_OFFSET		8
-#define VTE_COLOR_DIM_OFFSET		16
-#define VTE_RGB_COLOR			(1 << 24)
-/* More color defines in vterowdata.h */
-
-#define VTE_SCROLLBACK_INIT		512
-#define VTE_DEFAULT_CURSOR		GDK_XTERM
-#define VTE_MOUSING_CURSOR		GDK_LEFT_PTR
-#define VTE_TAB_MAX			999
-#define VTE_ADJUSTMENT_PRIORITY		G_PRIORITY_DEFAULT_IDLE
-#define VTE_INPUT_RETRY_PRIORITY	G_PRIORITY_HIGH
-#define VTE_INPUT_PRIORITY		G_PRIORITY_DEFAULT_IDLE
-#define VTE_CHILD_INPUT_PRIORITY	G_PRIORITY_DEFAULT_IDLE
-#define VTE_CHILD_OUTPUT_PRIORITY	G_PRIORITY_HIGH
-#define VTE_FX_PRIORITY			G_PRIORITY_DEFAULT_IDLE
-#define VTE_REGCOMP_FLAGS		REG_EXTENDED
-#define VTE_REGEXEC_FLAGS		0
-#define VTE_INPUT_CHUNK_SIZE		0x2000
-#define VTE_MAX_INPUT_READ		0x1000
-#define VTE_INVALID_BYTE		'?'
-#define VTE_DISPLAY_TIMEOUT		10
-#define VTE_UPDATE_TIMEOUT		15
-#define VTE_UPDATE_REPEAT_TIMEOUT	30
-#define VTE_MAX_PROCESS_TIME		100
-#define VTE_CELL_BBOX_SLACK		1
-
-#define VTE_UTF8_BPC                    (6) /* Maximum number of bytes used per UTF-8 character */
-
-/* Keep in decreasing order of precedence. */
-#define VTE_COLOR_SOURCE_ESCAPE 0
-#define VTE_COLOR_SOURCE_API 1
-
-#define VTE_FONT_SCALE_MIN (.25)
-#define VTE_FONT_SCALE_MAX (4.)
-
-#define I_(string) (g_intern_static_string(string))
-
-typedef enum {
-  VTE_REGEX_CURSOR_GDKCURSOR,
-  VTE_REGEX_CURSOR_GDKCURSORTYPE,
-  VTE_REGEX_CURSOR_NAME
-} VteRegexCursorMode;
-
-/* The order is important */
-typedef enum {
-	MOUSE_TRACKING_NONE,
-	MOUSE_TRACKING_SEND_XY_ON_CLICK,
-	MOUSE_TRACKING_SEND_XY_ON_BUTTON,
-	MOUSE_TRACKING_HILITE_TRACKING,
-	MOUSE_TRACKING_CELL_MOTION_TRACKING,
-	MOUSE_TRACKING_ALL_MOTION_TRACKING
-} MouseTrackingMode;
-
-/* For unified handling of PRIMARY and CLIPBOARD selection */
-typedef enum {
-	VTE_SELECTION_PRIMARY,
-	VTE_SELECTION_CLIPBOARD,
-	LAST_VTE_SELECTION
-} VteSelection;
-
-/* Used in the GtkClipboard API, to distinguish requests for HTML and TEXT
- * contents of a clipboard */
-typedef enum {
-	VTE_TARGET_TEXT,
-	VTE_TARGET_HTML,
-	LAST_VTE_TARGET
-} VteSelectionTarget;
-
-/* A match regex, with a tag. */
-struct vte_match_regex {
-	gint tag;
-        GRegex *regex;
-        GRegexMatchFlags match_flags;
-        VteRegexCursorMode cursor_mode;
-        union {
-	       GdkCursor *cursor;
-               char *cursor_name;
-               GdkCursorType cursor_type;
-        } cursor;
-};
-
-/* The terminal's keypad/cursor state.  A terminal can either be using the
- * normal keypad, or the "application" keypad. */
-typedef enum _VteKeymode {
-	VTE_KEYMODE_NORMAL,
-	VTE_KEYMODE_APPLICATION
-} VteKeymode;
-
-typedef struct _VteScreen VteScreen;
-
-typedef struct _VtePaletteColor {
-	struct {
-		PangoColor color;
-		gboolean is_set;
-	} sources[2];
-} VtePaletteColor;
-
-/* Terminal private data. */
-struct _VteTerminalPrivate {
-        /* Metric and sizing data: dimensions of the window */
-        glong row_count;
-        glong column_count;
-
-	/* Emulation setup data. */
-	struct _vte_termcap *termcap;	/* termcap storage */
-	struct _vte_matcher *matcher;	/* control sequence matcher */
-	const char *emulation;		/* terminal type to emulate */
-	struct vte_terminal_flags {	/* boolean termcap flags */
-		gboolean am;
-		gboolean bw;
-		gboolean LP;
-		gboolean ul;
-		gboolean xn;
-	} flags;
-	int keypad_mode, cursor_mode;	/* these would be VteKeymodes, but we
-					   need to guarantee its type */
-	gboolean sun_fkey_mode;
-	gboolean hp_fkey_mode;
-	gboolean legacy_fkey_mode;
-	gboolean vt220_fkey_mode;
-	int fkey;			/* this would be a VteFKey, but we
-					   need to guarantee its type */
-	GHashTable *dec_saved;
-	int default_column_count, default_row_count;	/* default sizes */
-
-	/* PTY handling data. */
-	VtePty *pty;
-	GIOChannel *pty_channel;	/* master channel */
-	guint pty_input_source;
-	guint pty_output_source;
-	gboolean pty_input_active;
-	GPid pty_pid;			/* pid of child using pty slave */
-	guint child_watch_source;
-
-	/* Input data queues. */
-	const char *encoding;		/* the pty's encoding */
-        int iso2022_utf8_ambiguous_width;
-	struct _vte_iso2022_state *iso2022;
-	struct _vte_incoming_chunk{
-		struct _vte_incoming_chunk *next;
-		guint len;
-		guchar data[VTE_INPUT_CHUNK_SIZE
-			- 2 * sizeof(void *)];
-	} *incoming;			/* pending bytestream */
-	GArray *pending;		/* pending characters */
-	GSList *update_regions;
-	gboolean invalidated_all;	/* pending refresh of entire terminal */
-	GList *active;                  /* is the terminal processing data */
-	glong input_bytes;
-	glong max_input_bytes;
-
-	/* Output data queue. */
-	VteByteArray *outgoing;	/* pending input characters */
-	VteConv outgoing_conv;
-
-	/* IConv buffer. */
-	VteByteArray *conv_buffer;
-
-	/* Screen data.  We support the normal screen, and an alternate
-	 * screen, which seems to be a DEC-specific feature. */
-	struct _VteScreen {
-		VteRing row_data[1];	/* buffer contents */
-		VteVisualPosition cursor_current, cursor_saved;
-					/* the current and saved positions of
-					   the [insertion] cursor -- current is
-					   absolute, saved is relative to the
-					   insertion delta */
-		gboolean reverse_mode;	/* reverse mode */
-		gboolean origin_mode;	/* origin mode */
-		gboolean sendrecv_mode;	/* sendrecv mode */
-		gboolean insert_mode;	/* insert mode */
-		gboolean linefeed_mode;	/* linefeed mode */
-		gboolean bracketed_paste_mode;
-		struct vte_scrolling_region {
-			int start, end;
-		} scrolling_region;	/* the region we scroll in */
-		gboolean scrolling_restricted;
-		long scroll_delta;	/* scroll offset */
-		long insert_delta;	/* insertion offset */
-		VteCell defaults;	/* default characteristics
-					   for insertion of any new
-					   characters */
-		VteCell color_defaults;	/* original defaults
-					   plus the current
-					   fore/back */
-		VteCell fill_defaults;	/* original defaults
-					   plus the current
-					   fore/back with no
-					   character data */
-		gboolean alternate_charset;
-		gboolean status_line;
-		GString *status_line_contents;
-		gboolean status_line_changed;
-	} normal_screen, alternate_screen, *screen;
-
-	/* Selection information. */
-	gboolean has_selection;
-	gboolean selecting;
-	gboolean selecting_after_threshold;
-	gboolean selecting_restart;
-	gboolean selecting_had_delta;
-	gboolean selection_block_mode;
-	enum vte_selection_type {
-		selection_type_char,
-		selection_type_word,
-		selection_type_line
-	} selection_type;
-	struct selection_event_coords {
-		long x, y;
-	} selection_origin, selection_last;
-	VteVisualPosition selection_start, selection_end;
-
-	/* Clipboard data information. */
-	char *selection_text[LAST_VTE_SELECTION];
-	char *selection_html[LAST_VTE_SELECTION];
-	GtkClipboard *clipboard[LAST_VTE_SELECTION];
-
-	/* Miscellaneous options. */
-	VteEraseBinding backspace_binding, delete_binding;
-	gboolean meta_sends_escape;
-	gboolean audible_bell;
-	gboolean visible_bell;
-	gboolean margin_bell;
-	guint bell_margin;
-	gboolean allow_bold;
-	gboolean nrc_mode;
-        gboolean deccolm_mode; /* DECCOLM allowed */
-	GHashTable *tabstops;
-	gboolean text_modified_flag;
-	gboolean text_inserted_flag;
-	gboolean text_deleted_flag;
-	gboolean rewrap_on_resize;
-
-	/* Scrolling options. */
-	gboolean scroll_background;
-	gboolean scroll_on_output;
-	gboolean scroll_on_keystroke;
-	gboolean alternate_screen_scroll;
-	long scrollback_lines;
-
-	/* Cursor shape */
-	VteCursorShape cursor_shape;
-        float cursor_aspect_ratio;
-
-	/* Cursor blinking. */
-        VteCursorBlinkMode cursor_blink_mode;
-	gboolean cursor_blink_state;
-	guint cursor_blink_tag;           /* cursor blinking timeout ID */
-        gint cursor_blink_cycle;          /* gtk-cursor-blink-time / 2 */
-	gint cursor_blink_timeout;        /* gtk-cursor-blink-timeout */
-        gboolean cursor_blinks;           /* whether the cursor is actually blinking */
-	gint64 cursor_blink_time;         /* how long the cursor has been blinking yet */
-	gboolean cursor_visible;
-	gboolean has_focus;               /* is the terminal window focused */
-
-	/* Input device options. */
-	time_t last_keypress_time;
-
-	int mouse_tracking_mode; /* this is of type MouseTrackingMode,
-				    but we need to guarantee its type. */
-	guint mouse_last_button;
-	long mouse_last_x, mouse_last_y;
-	gboolean mouse_autohide;
-	guint mouse_autoscroll_tag;
-	gboolean mouse_xterm_extension;
-	gboolean mouse_urxvt_extension;
-	double mouse_smooth_scroll_delta;
-
-	/* State variables for handling match checks. */
-	char *match_contents;
-	GArray *match_attributes;
-	GArray *match_regexes;
-	char *match;
-	int match_tag;
-	VteVisualPosition match_start, match_end;
-	gboolean show_match;
-
-	/* Search data. */
-	GRegex *search_regex;
-        GRegexMatchFlags search_match_flags;
-	gboolean search_wrap_around;
-	GArray *search_attrs; /* Cache attrs */
-
-	/* Data used when rendering the text which does not require server
-	 * resources and which can be kept after unrealizing. */
-        PangoFontDescription *unscaled_font_desc;
-	PangoFontDescription *fontdesc;
-        gdouble font_scale;
-	gboolean fontdirty;
-        glong char_ascent;
-        glong char_descent;
-        /* dimensions of character cells */
-        glong char_width;
-        glong char_height;
-
-	/* Data used when rendering the text which reflects server resources
-	 * and data, which should be dropped when unrealizing and (re)created
-	 * when realizing. */
-	struct _vte_draw *draw;
-
-	gboolean palette_initialized;
-	VtePaletteColor palette[VTE_PALETTE_SIZE];
-
-	/* Mouse cursors. */
-	gboolean mouse_cursor_visible;
-	GdkCursor *mouse_default_cursor,
-		  *mouse_mousing_cursor,
-		  *mouse_inviso_cursor;
-
-	/* Input method support. */
-	GtkIMContext *im_context;
-	gboolean im_preedit_active;
-	char *im_preedit;
-	PangoAttrList *im_preedit_attrs;
-	int im_preedit_cursor;
-
-	gboolean accessible_emit;
-
-	/* Adjustment updates pending. */
-	gboolean adjustment_changed_pending;
-	gboolean adjustment_value_changed_pending;
-
-	gboolean cursor_moved_pending;
-	gboolean contents_changed_pending;
-
-	/* window name changes */
-        gchar *window_title;
-	gchar *window_title_changed;
-        gchar *icon_title;
-	gchar *icon_title_changed;
-        gchar *current_directory_uri;
-        gchar *current_directory_uri_changed;
-        gchar *current_file_uri;
-        gchar *current_file_uri_changed;
-
-	/* Background */
-        gdouble background_alpha;
-
-	/* Key modifiers. */
-	GdkModifierType modifiers;
-
-	/* Obscured? state. */
-	GdkVisibilityState visibility_state;
-
-	/* Font stuff. */
-	gboolean has_fonts;
-	glong line_thickness;
-	glong underline_position;
-	glong strikethrough_position;
-
-        /* Style stuff */
-        GtkBorder padding;
-
-        /* GtkScrollable impl */
-        GtkAdjustment *hadjustment; /* unused */
-        GtkAdjustment *vadjustment;
-        guint hscroll_policy : 1; /* unused */
-
-        guint vscroll_policy : 1;
-};
->>>>>>> 56ea5810
 
 struct _VteTerminalClassPrivate {
         GtkStyleProvider *style_provider;
@@ -495,6 +102,10 @@
 
 void _vte_terminal_set_cursor_style(VteTerminal *terminal, VteCursorStyle style);
 
+char *_vte_terminal_attributes_to_html(VteTerminal *terminal,
+                                       const gchar *text,
+                                       GArray *attributes);
+
 /* vteseq.c: */
 void _vte_terminal_handle_sequence(VteTerminal *terminal,
 				   const char *match,
